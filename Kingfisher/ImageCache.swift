--- conflicted
+++ resolved
@@ -308,13 +308,9 @@
     /**
     Get an image for a key from disk.
     
-<<<<<<< HEAD
     - parameter key: Key for the image.
-=======
-    :param: key Key for the image.
-    :param: scale The scale factor to assume when interpreting the image data.
->>>>>>> 5c9d4cc8
-    
+    - param scale: The scale factor to assume when interpreting the image data.
+
     - returns: The image object if it is cached, or `nil` if there is no such key in the cache.
     */
     public func retrieveImageInDiskCacheForKey(key: String, scale: CGFloat = KingfisherManager.DefaultOptions.scale) -> UIImage? {
