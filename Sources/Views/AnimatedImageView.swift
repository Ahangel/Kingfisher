//
//  AnimatableImageView.swift
//  Kingfisher
//
//  Created by bl4ckra1sond3tre on 4/22/16.
//
//  The AnimatableImageView, AnimatedFrame and Animator is a modified version of 
//  some classes from kaishin's Gifu project (https://github.com/kaishin/Gifu)
//
//  The MIT License (MIT)
//
//  Copyright (c) 2019 Reda Lemeden.
//
//  Permission is hereby granted, free of charge, to any person obtaining a copy of
//  this software and associated documentation files (the "Software"), to deal in
//  the Software without restriction, including without limitation the rights to
//  use, copy, modify, merge, publish, distribute, sublicense, and/or sell copies of
//  the Software, and to permit persons to whom the Software is furnished to do so,
//  subject to the following conditions:
//
//  The above copyright notice and this permission notice shall be included in all
//  copies or substantial portions of the Software.
//
//  THE SOFTWARE IS PROVIDED "AS IS", WITHOUT WARRANTY OF ANY KIND, EXPRESS OR
//  IMPLIED, INCLUDING BUT NOT LIMITED TO THE WARRANTIES OF MERCHANTABILITY, FITNESS
//  FOR A PARTICULAR PURPOSE AND NONINFRINGEMENT. IN NO EVENT SHALL THE AUTHORS OR
//  COPYRIGHT HOLDERS BE LIABLE FOR ANY CLAIM, DAMAGES OR OTHER LIABILITY, WHETHER
//  IN AN ACTION OF CONTRACT, TORT OR OTHERWISE, ARISING FROM, OUT OF OR IN
//  CONNECTION WITH THE SOFTWARE OR THE USE OR OTHER DEALINGS IN THE SOFTWARE.
//
//  The name and characters used in the demo of this software are property of their
//  respective owners.

#if !os(watchOS)
#if canImport(UIKit)
import UIKit
import ImageIO
typealias KFCrossPlatformContentMode = UIView.ContentMode
#elseif canImport(AppKit)
import AppKit
typealias KFCrossPlatformContentMode = NSImageScaling
#endif

/// Protocol of `AnimatedImageView`.
public protocol AnimatedImageViewDelegate: AnyObject {

    /// Called after the animatedImageView has finished each animation loop.
    ///
    /// - Parameters:
    ///   - imageView: The `AnimatedImageView` that is being animated.
    ///   - count: The looped count.
    func animatedImageView(_ imageView: AnimatedImageView, didPlayAnimationLoops count: UInt)

    /// Called after the `AnimatedImageView` has reached the max repeat count.
    ///
    /// - Parameter imageView: The `AnimatedImageView` that is being animated.
    func animatedImageViewDidFinishAnimating(_ imageView: AnimatedImageView)
}

extension AnimatedImageViewDelegate {
    public func animatedImageView(_ imageView: AnimatedImageView, didPlayAnimationLoops count: UInt) {}
    public func animatedImageViewDidFinishAnimating(_ imageView: AnimatedImageView) {}
}

let KFRunLoopModeCommon = RunLoop.Mode.common

/// Represents a subclass of `UIImageView` for displaying animated image.
/// Different from showing animated image in a normal `UIImageView` (which load all frames at one time),
/// `AnimatedImageView` only tries to load several frames (defined by `framePreloadCount`) to reduce memory usage.
/// It provides a tradeoff between memory usage and CPU time. If you have a memory issue when using a normal image
/// view to load GIF data, you could give this class a try.
///
/// Kingfisher supports setting GIF animated data to either `UIImageView` and `AnimatedImageView` out of box. So
/// it would be fairly easy to switch between them.
open class AnimatedImageView: KFCrossPlatformImageView {
    /// Proxy object for preventing a reference cycle between the `CADDisplayLink` and `AnimatedImageView`.
    class TargetProxy {
        private weak var target: AnimatedImageView?
        
        init(target: AnimatedImageView) {
            self.target = target
        }
        
        @objc func onScreenUpdate() {
            target?.updateFrameIfNeeded()
        }
    }

    /// Enumeration that specifies repeat count of GIF
    public enum RepeatCount: Equatable {
        case once
        case finite(count: UInt)
        case infinite

        public static func ==(lhs: RepeatCount, rhs: RepeatCount) -> Bool {
            switch (lhs, rhs) {
            case let (.finite(l), .finite(r)):
                return l == r
            case (.once, .once),
                 (.infinite, .infinite):
                return true
            case (.once, .finite(let count)),
                 (.finite(let count), .once):
                return count == 1
            case (.once, _),
                 (.infinite, _),
                 (.finite, _):
                return false
            }
        }
    }
    
    // MARK: - Public property
    /// Whether automatically play the animation when the view become visible. Default is `true`.
    public var autoPlayAnimatedImage = true
    
    /// The count of the frames should be preloaded before shown.
    public var framePreloadCount = 10
    
    /// Specifies whether the GIF frames should be pre-scaled to the image view's size or not.
    /// If the downloaded image is larger than the image view's size, it will help to reduce some memory use.
    /// Default is `true`.
    public var needsPrescaling = true

    /// Decode the GIF frames in background thread before using. It will decode frames data and do a off-screen
    /// rendering to extract pixel information in background. This can reduce the main thread CPU usage.
    public var backgroundDecode = true

    /// The animation timer's run loop mode. Default is `RunLoop.Mode.common`.
    /// Set this property to `RunLoop.Mode.default` will make the animation pause during UIScrollView scrolling.
    public var runLoopMode = KFRunLoopModeCommon {
        willSet {
            guard runLoopMode != newValue else { return }
            stopAnimating()
            displayLink.remove(from: .main, forMode: runLoopMode)
            displayLink.add(to: .main, forMode: newValue)
            startAnimating()
        }
    }
    
    /// The repeat count. The animated image will keep animate until it the loop count reaches this value.
    /// Setting this value to another one will reset current animation.
    ///
    /// Default is `.infinite`, which means the animation will last forever.
    public var repeatCount = RepeatCount.infinite {
        didSet {
            if oldValue != repeatCount {
                reset()
                #if os(macOS)
                needsDisplay = true
                layer?.setNeedsDisplay()
                #else
                setNeedsDisplay()
                layer.setNeedsDisplay()
                #endif
            }
        }
    }

    /// Delegate of this `AnimatedImageView` object. See `AnimatedImageViewDelegate` protocol for more.
    public weak var delegate: AnimatedImageViewDelegate?

    /// The `Animator` instance that holds the frames of a specific image in memory.
    public private(set) var animator: Animator?

    // MARK: - Private property
    // Dispatch queue used for preloading images.
    private lazy var preloadQueue: DispatchQueue = {
        return DispatchQueue(label: "com.onevcat.Kingfisher.Animator.preloadQueue")
    }()
    
    // A flag to avoid invalidating the displayLink on deinit if it was never created, because displayLink is so lazy.
    private var isDisplayLinkInitialized: Bool = false
    
    // A display link that keeps calling the `updateFrame` method on every screen refresh.
    private lazy var displayLink: DisplayLinkCompatible = {
        isDisplayLinkInitialized = true
        let displayLink = self.compatibleDisplayLink(target: TargetProxy(target: self), selector: #selector(TargetProxy.onScreenUpdate))
        displayLink.add(to: .main, forMode: runLoopMode)
        displayLink.isPaused = true
        return displayLink
    }()
    
    // MARK: - Override
    override open var image: KFCrossPlatformImage? {
        didSet {
            if image != oldValue {
                reset()
            }
            #if os(macOS)
            needsDisplay = true
            layer?.setNeedsDisplay()
            #else
            setNeedsDisplay()
            layer.setNeedsDisplay()
            #endif
        }
    }
    
    open override var isHighlighted: Bool {
        get {
            super.isHighlighted
        }
        set {
            // Highlighted image is unsupported for animated images.
            // See https://github.com/onevcat/Kingfisher/issues/1679
            if displayLink.isPaused {
                super.isHighlighted = newValue
            }
        }
    }

// Workaround for Apple xcframework creating issue on Apple TV in Swift 5.8.
// https://github.com/apple/swift/issues/66015
#if os(tvOS)
    public override init(image: UIImage?, highlightedImage: UIImage?) {
        super.init(image: image, highlightedImage: highlightedImage)
    }
    
    required public init?(coder: NSCoder) {
        super.init(coder: coder)
    }
    
    init() {
        super.init(frame: .zero)
    }
#endif
    
    deinit {
        if isDisplayLinkInitialized {
            displayLink.invalidate()
        }
    }
    
#if os(macOS)
    public override init(frame frameRect: NSRect) {
        super.init(frame: frameRect)
        commonInit()
    }
    
    public required init?(coder: NSCoder) {
        super.init(coder: coder)
        commonInit()
    }
    
    private func commonInit() {
        super.animates = false
        wantsLayer = true
    }
    
    open override var animates: Bool {
        get {
            if isDisplayLinkInitialized {
                return !displayLink.isPaused
            } else {
                return super.animates
            }
        }
        set {
            if newValue {
                startAnimating()
            } else {
                stopAnimating()
            }
        }
    }
    
    open func startAnimating() {
        guard let animator = animator else { return }
        guard !animator.isReachMaxRepeatCount else { return }

        displayLink.isPaused = false
    }
    
    open func stopAnimating() {
        if isDisplayLinkInitialized {
            displayLink.isPaused = true
        }
    }
    
    open override var wantsUpdateLayer: Bool {
        return true
    }
    
    open override func updateLayer() {
        if let frame = animator?.currentFrameImage ?? currentFrame, let layer = layer {
            layer.contents = frame.kf.cgImage
            layer.contentsScale = frame.kf.scale
            layer.contentsGravity = determineContentsGravity(for: frame)
            currentFrame = frame
        }
    }
    
    private func determineContentsGravity(for image: NSImage) -> CALayerContentsGravity {
        switch imageScaling {
            case .scaleProportionallyDown:
                if image.size.width > bounds.width || image.size.height > bounds.height {
                    return .resizeAspect
                } else {
                    return .center
                }
            case .scaleProportionallyUpOrDown:
                return .resizeAspect
            case .scaleAxesIndependently:
                return .resize
            case .scaleNone:
                return .center
            default:
                return .resizeAspect
        }
    }
    
    open override func viewDidMoveToWindow() {
        super.viewDidMoveToWindow()
        didMove()
    }
    
    open override func viewDidMoveToSuperview() {
        super.viewDidMoveToSuperview()
        didMove()
    }
#else
    override open var isAnimating: Bool {
        if isDisplayLinkInitialized {
            return !displayLink.isPaused
        } else {
            return super.isAnimating
        }
    }
    
    /// Starts the animation.
    override open func startAnimating() {
        guard !isAnimating else { return }
        guard let animator = animator else { return }
        guard !animator.isReachMaxRepeatCount else { return }

        displayLink.isPaused = false
    }
    
    /// Stops the animation.
    override open func stopAnimating() {
        super.stopAnimating()
        if isDisplayLinkInitialized {
            displayLink.isPaused = true
        }
    }
    
    override open func display(_ layer: CALayer) {
        layer.contents = animator?.currentFrameImage?.cgImage ?? image?.cgImage
    }
    
    override open func didMoveToWindow() {
        super.didMoveToWindow()
        didMove()
    }
    
    override open func didMoveToSuperview() {
        super.didMoveToSuperview()
        didMove()
    }
#endif

    // This is for back compatibility that using regular `UIImageView` to show animated image.
    override func shouldPreloadAllAnimation() -> Bool {
        return false
    }

    // Reset the animator.
    private func reset() {
        animator = nil
        currentFrame = nil
        if let image = image, let frameSource = image.kf.frameSource {
            #if os(visionOS)
            let scale = UITraitCollection.current.displayScale
            #elseif os(macOS)
            let scale = image.recommendedLayerContentsScale(window?.backingScaleFactor ?? 0.0)
            let contentMode = imageScaling
            #else
            var scale: CGFloat = 0
            if #available(iOS 13.0, tvOS 13.0, *) {
                scale = UITraitCollection.current.displayScale
            } else {
                scale = UIScreen.main.scale
            }
            #endif
            currentFrame = image
            let targetSize = bounds.scaled(scale).size
            let animator = Animator(
                frameSource: frameSource,
                contentMode: contentMode,
                size: targetSize,
                imageSize: image.kf.size,
                imageScale: image.kf.scale,
                framePreloadCount: framePreloadCount,
                repeatCount: repeatCount,
                preloadQueue: preloadQueue)
            animator.delegate = self
            animator.needsPrescaling = needsPrescaling
            animator.backgroundDecode = backgroundDecode
            animator.prepareFramesAsynchronously()
            self.animator = animator
        }
        didMove()
    }
    
    private func didMove() {
        if autoPlayAnimatedImage && animator != nil {
            if let _ = superview, let _ = window {
                startAnimating()
            } else {
                stopAnimating()
            }
        }
    }
    
    /// If the Animator cannot prepare the next frame in time, `animator.currentFrameImage` will return nil.
    /// To prevent unexpected blinking in the ImageView, we maintain a cache of the currently displayed frame
    /// to use as a fallback in such scenarios.
    private var currentFrame: KFCrossPlatformImage?
    
    /// Update the current frame with the displayLink duration.
    private func updateFrameIfNeeded() {
        guard let animator = animator else {
            return
        }

        guard !animator.isFinished else {
            stopAnimating()
            delegate?.animatedImageViewDidFinishAnimating(self)
            return
        }

        let duration: CFTimeInterval

        // CA based display link is opt-out from ProMotion by default.
        // So the duration and its FPS might not match. 
        // See [#718](https://github.com/onevcat/Kingfisher/issues/718)
        // By setting CADisableMinimumFrameDuration to YES in Info.plist may
        // cause the preferredFramesPerSecond being 0
        let preferredFramesPerSecond = displayLink.preferredFramesPerSecond
        if preferredFramesPerSecond == 0 {
            duration = displayLink.duration
        } else {
            // Some devices (like iPad Pro 10.5) will have a different FPS.
            duration = 1.0 / TimeInterval(preferredFramesPerSecond)
        }

        animator.shouldChangeFrame(with: duration) { [weak self] hasNewFrame in
            if hasNewFrame {
                #if os(macOS)
                self?.layer?.setNeedsDisplay()
                #else
                self?.layer.setNeedsDisplay()
                #endif
            }
        }
    }
}

protocol AnimatorDelegate: AnyObject {
    func animator(_ animator: AnimatedImageView.Animator, didPlayAnimationLoops count: UInt)
}

extension AnimatedImageView: AnimatorDelegate {
    func animator(_ animator: Animator, didPlayAnimationLoops count: UInt) {
        delegate?.animatedImageView(self, didPlayAnimationLoops: count)
    }
}

extension AnimatedImageView {

    // Represents a single frame in a GIF.
    struct AnimatedFrame {

        // The image to display for this frame. Its value is nil when the frame is removed from the buffer.
        let image: KFCrossPlatformImage?

        // The duration that this frame should remain active.
        let duration: TimeInterval

        // A placeholder frame with no image assigned.
        // Used to replace frames that are no longer needed in the animation.
        var placeholderFrame: AnimatedFrame {
            return AnimatedFrame(image: nil, duration: duration)
        }

        // Whether this frame instance contains an image or not.
        var isPlaceholder: Bool {
            return image == nil
        }

        // Returns a new instance from an optional image.
        //
        // - parameter image: An optional `UIImage` instance to be assigned to the new frame.
        // - returns: An `AnimatedFrame` instance.
        func makeAnimatedFrame(image: KFCrossPlatformImage?) -> AnimatedFrame {
            return AnimatedFrame(image: image, duration: duration)
        }
    }
}

extension AnimatedImageView {

    // MARK: - Animator

    /// An animator which used to drive the data behind `AnimatedImageView`.
    public class Animator {
        private let size: CGSize

        private let imageSize: CGSize
        private let imageScale: CGFloat

        /// The maximum count of image frames that needs preload.
        public let maxFrameCount: Int

        private let frameSource: ImageFrameSource
        private let maxRepeatCount: RepeatCount

        private let maxTimeStep: TimeInterval = 1.0
        private let animatedFrames = SafeArray<AnimatedFrame>()
        private var frameCount = 0
        private var timeSinceLastFrameChange: TimeInterval = 0.0
        private var currentRepeatCount: UInt = 0

        var isFinished: Bool = false

        var needsPrescaling = true

        var backgroundDecode = true

        weak var delegate: AnimatorDelegate?

        // Total duration of one animation loop
        var loopDuration: TimeInterval = 0

        /// The image of the current frame.
        public var currentFrameImage: KFCrossPlatformImage? {
            return frame(at: currentFrameIndex)
        }

        /// The duration of the current active frame duration.
        public var currentFrameDuration: TimeInterval {
            return duration(at: currentFrameIndex)
        }

        /// The index of the current animation frame.
        public internal(set) var currentFrameIndex = 0 {
            didSet {
                previousFrameIndex = oldValue
            }
        }

        var previousFrameIndex = 0 {
            didSet {
                preloadQueue.async {
                    self.updatePreloadedFrames()
                }
            }
        }

        var isReachMaxRepeatCount: Bool {
            switch maxRepeatCount {
            case .once:
                return currentRepeatCount >= 1
            case .finite(let maxCount):
                return currentRepeatCount >= maxCount
            case .infinite:
                return false
            }
        }

        /// Whether the current frame is the last frame or not in the animation sequence.
        public var isLastFrame: Bool {
            return currentFrameIndex == frameCount - 1
        }

        var preloadingIsNeeded: Bool {
            return maxFrameCount < frameCount - 1
        }

        #if os(macOS)
        var contentMode = NSImageScaling.scaleAxesIndependently
        #else
        var contentMode = UIView.ContentMode.scaleToFill
        #endif

        private lazy var preloadQueue: DispatchQueue = {
            return DispatchQueue(label: "com.onevcat.Kingfisher.Animator.preloadQueue")
        }()

        /// Creates an animator with image source reference.
        ///
        /// - Parameters:
        ///   - source: The reference of animated image.
        ///   - mode: Content mode of the `AnimatedImageView`.
        ///   - size: Size of the `AnimatedImageView`.
        ///   - imageSize: Size of the `KingfisherWrapper`.
        ///   - imageScale: Scale of the `KingfisherWrapper`.
        ///   - count: Count of frames needed to be preloaded.
        ///   - repeatCount: The repeat count should this animator uses.
        ///   - preloadQueue: Dispatch queue used for preloading images.
        convenience init(imageSource source: CGImageSource,
                         contentMode mode: KFCrossPlatformContentMode,
                         size: CGSize,
                         imageSize: CGSize,
                         imageScale: CGFloat,
                         framePreloadCount count: Int,
                         repeatCount: RepeatCount,
                         preloadQueue: DispatchQueue) {
            let frameSource = CGImageFrameSource(data: nil, imageSource: source, options: nil)
            self.init(frameSource: frameSource,
                      contentMode: mode,
                      size: size,
                      imageSize: imageSize,
                      imageScale: imageScale,
                      framePreloadCount: count,
                      repeatCount: repeatCount,
                      preloadQueue: preloadQueue)
        }
        
        /// Creates an animator with a custom image frame source.
        ///
        /// - Parameters:
        ///   - frameSource: The reference of animated image.
        ///   - mode: Content mode of the `AnimatedImageView`.
        ///   - size: Size of the `AnimatedImageView`.
        ///   - imageSize: Size of the `KingfisherWrapper`.
        ///   - imageScale: Scale of the `KingfisherWrapper`.
        ///   - count: Count of frames needed to be preloaded.
        ///   - repeatCount: The repeat count should this animator uses.
        ///   - preloadQueue: Dispatch queue used for preloading images.
        init(frameSource source: ImageFrameSource,
             contentMode mode: KFCrossPlatformContentMode,
             size: CGSize,
             imageSize: CGSize,
             imageScale: CGFloat,
             framePreloadCount count: Int,
             repeatCount: RepeatCount,
             preloadQueue: DispatchQueue) {
            self.frameSource = source
            self.contentMode = mode
            self.size = size
            self.imageSize = imageSize
            self.imageScale = imageScale
            self.maxFrameCount = count
            self.maxRepeatCount = repeatCount
            self.preloadQueue = preloadQueue
        }
        
        deinit {
            resetAnimatedFrames()
<<<<<<< HEAD
            // Sometimes the Animator instance may deallocate on a non-main thread.
            // Dispatch it to main thread if needed to avoid potential crashes.
            CallbackQueue.mainCurrentOrAsync.execute {
                GraphicsContext.end()
            }
=======
>>>>>>> e4ab3036
        }

        /// Gets the image frame of a given index.
        /// - Parameter index: The index of desired image.
        /// - Returns: The decoded image at the frame. `nil` if the index is out of bound or the image is not yet loaded.
        public func frame(at index: Int) -> KFCrossPlatformImage? {
            return animatedFrames[index]?.image
        }

        public func duration(at index: Int) -> TimeInterval {
            return animatedFrames[index]?.duration  ?? .infinity
        }

        func prepareFramesAsynchronously() {
            frameCount = frameSource.frameCount
            animatedFrames.reserveCapacity(frameCount)
            preloadQueue.async { [weak self] in
                self?.setupAnimatedFrames()
            }
        }

        func shouldChangeFrame(with duration: CFTimeInterval, handler: (Bool) -> Void) {
            incrementTimeSinceLastFrameChange(with: duration)

            if currentFrameDuration > timeSinceLastFrameChange {
                handler(false)
            } else {
                resetTimeSinceLastFrameChange()
                incrementCurrentFrameIndex()
                handler(true)
            }
        }

        private func setupAnimatedFrames() {
            resetAnimatedFrames()

            var duration: TimeInterval = 0

            (0..<frameCount).forEach { index in
                let frameDuration = frameSource.duration(at: index)
                duration += min(frameDuration, maxTimeStep)
                animatedFrames.append(AnimatedFrame(image: nil, duration: frameDuration))

                if index > maxFrameCount { return }
                animatedFrames[index] = animatedFrames[index]?.makeAnimatedFrame(image: loadFrame(at: index))
            }

            self.loopDuration = duration
        }

        private func resetAnimatedFrames() {
            animatedFrames.removeAll()
        }

        private func loadFrame(at index: Int) -> KFCrossPlatformImage? {
            let resize = needsPrescaling && size != .zero
            let maxSize = resize ? size : nil
            guard let cgImage = frameSource.frame(at: index, maxSize: maxSize) else {
                return nil
            }
            
            #if os(macOS)
            let image = KFCrossPlatformImage(cgImage: cgImage, size: .zero)
            if backgroundDecode {
                guard let context = GraphicsContext.current(size: image.size, scale: image.kf.scale, inverting: false, cgImage: cgImage) else {
                    return image
                }
                return image.kf.decoded(on: context)
            } else {
                return image
            }
            #else
            if #available(iOS 15, tvOS 15, *) {
                // From iOS 15, a plain image loading causes iOS calling `-[_UIImageCGImageContent initWithCGImage:scale:]`
                // in ImageIO, which holds the image ref on the creating thread.
                // To get a workaround, create another image ref and use that to create the final image. This leads to
                // some performance loss, but there is little we can do.
                // https://github.com/onevcat/Kingfisher/issues/1844
                // https://github.com/onevcat/Kingfisher/pulls/2194
                guard let unretainedImage = CGImage.create(ref: cgImage) else {
                    return KFCrossPlatformImage(cgImage: cgImage)
                }
                
                return KFCrossPlatformImage(cgImage: unretainedImage)
            } else {
                let image = KFCrossPlatformImage(cgImage: cgImage)
                if backgroundDecode {
                    guard let context = GraphicsContext.current(size: imageSize, scale: imageScale, inverting: true, cgImage: cgImage) else {
                        return image
                    }
                    return image.kf.decoded(on: context)
                } else {
                    return image
                }
            }
            #endif
        }
        
        private func updatePreloadedFrames() {
            guard preloadingIsNeeded else {
                return
            }

            let previousFrame = animatedFrames[previousFrameIndex]
            animatedFrames[previousFrameIndex] = previousFrame?.placeholderFrame
            // ensure the image dealloc in main thread
            defer {
                if let image = previousFrame?.image {
                    DispatchQueue.main.async {
                        _ = image
                    }
                }
            }

            preloadIndexes(start: currentFrameIndex).forEach { index in
                guard let currentAnimatedFrame = animatedFrames[index] else { return }
                if !currentAnimatedFrame.isPlaceholder { return }
                animatedFrames[index] = currentAnimatedFrame.makeAnimatedFrame(image: loadFrame(at: index))
            }
        }

        private func incrementCurrentFrameIndex() {
            let wasLastFrame = isLastFrame
            currentFrameIndex = increment(frameIndex: currentFrameIndex)
            if isLastFrame {
                currentRepeatCount += 1
                if isReachMaxRepeatCount {
                    isFinished = true

                    // Notify the delegate here because the animation is stopping.
                    delegate?.animator(self, didPlayAnimationLoops: currentRepeatCount)
                }
            } else if wasLastFrame {

                // Notify the delegate that the loop completed
                delegate?.animator(self, didPlayAnimationLoops: currentRepeatCount)
            }
        }

        private func incrementTimeSinceLastFrameChange(with duration: TimeInterval) {
            timeSinceLastFrameChange += min(maxTimeStep, duration)
        }

        private func resetTimeSinceLastFrameChange() {
            timeSinceLastFrameChange -= currentFrameDuration
        }

        private func increment(frameIndex: Int, by value: Int = 1) -> Int {
            return (frameIndex + value) % frameCount
        }

        private func preloadIndexes(start index: Int) -> [Int] {
            let nextIndex = increment(frameIndex: index)
            let lastIndex = increment(frameIndex: index, by: maxFrameCount)

            if lastIndex >= nextIndex {
                return [Int](nextIndex...lastIndex)
            } else {
                return [Int](nextIndex..<frameCount) + [Int](0...lastIndex)
            }
        }
    }
}

class SafeArray<Element> {
    private var array: Array<Element> = []
    private let lock = NSLock()
    
    subscript(index: Int) -> Element? {
        get {
            lock.lock()
            defer { lock.unlock() }
            return array.indices ~= index ? array[index] : nil
        }
        
        set {
            lock.lock()
            defer { lock.unlock() }
            if let newValue = newValue, array.indices ~= index {
                array[index] = newValue
            }
        }
    }
    
    var count : Int {
        lock.lock()
        defer { lock.unlock() }
        return array.count
    }
    
    func reserveCapacity(_ count: Int) {
        lock.lock()
        defer { lock.unlock() }
        array.reserveCapacity(count)
    }
    
    func append(_ element: Element) {
        lock.lock()
        defer { lock.unlock() }
        array += [element]
    }
    
    func removeAll() {
        lock.lock()
        defer { lock.unlock() }
        array = []
    }
}
<<<<<<< HEAD
#endif
=======
#endif
#endif

>>>>>>> e4ab3036
<|MERGE_RESOLUTION|>--- conflicted
+++ resolved
@@ -649,14 +649,6 @@
         
         deinit {
             resetAnimatedFrames()
-<<<<<<< HEAD
-            // Sometimes the Animator instance may deallocate on a non-main thread.
-            // Dispatch it to main thread if needed to avoid potential crashes.
-            CallbackQueue.mainCurrentOrAsync.execute {
-                GraphicsContext.end()
-            }
-=======
->>>>>>> e4ab3036
         }
 
         /// Gets the image frame of a given index.
@@ -865,10 +857,4 @@
         array = []
     }
 }
-<<<<<<< HEAD
-#endif
-=======
-#endif
-#endif
-
->>>>>>> e4ab3036
+#endif